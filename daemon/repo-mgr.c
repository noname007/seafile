--- conflicted
+++ resolved
@@ -2809,16 +2809,12 @@
                 add_ce = TRUE;
             }
 
-<<<<<<< HEAD
+            if (!should_ignore_on_checkout (de->name)) {
 #ifdef WIN32
-            is_locked = do_check_file_locked (de->name, worktree);
+                is_locked = do_check_file_locked (de->name, worktree);
 #endif
 
-            int rc = checkout_file (repo_id,
-=======
-            if (!should_ignore_on_checkout (de->name)) {
                 rc = checkout_file (repo_id,
->>>>>>> f70a8040
                                     repo_version,
                                     worktree,
                                     de->name,
@@ -2832,35 +2828,8 @@
                                     is_http,
                                     remote_head_id,
                                     conflict_hash,
-<<<<<<< HEAD
                                     no_conflict_hash,
                                     is_locked);
-            /* Even if the file failed to check out, still need to update index.
-             * But we have to stop after transfer errors.
-             */
-            if (rc == FETCH_CHECKOUT_CANCELED) {
-                seaf_debug ("Transfer canceled.\n");
-                ret = FETCH_CHECKOUT_CANCELED;
-                if (add_ce)
-                    cache_entry_free (ce);
-                goto out;
-            } else if (rc == FETCH_CHECKOUT_TRANSFER_ERROR) {
-                seaf_warning ("Transfer failed.\n");
-                ret = FETCH_CHECKOUT_TRANSFER_ERROR;
-                if (add_ce)
-                    cache_entry_free (ce);
-                goto out;
-            }
-
-            if (!is_locked) {
-                cleanup_file_blocks (repo_id, repo_version, file_id);
-            } else {
-#ifdef WIN32
-                locked_file_set_add_update (fset, de->name, LOCKED_OP_UPDATE,
-                                            ce->ce_mtime.sec, file_id);
-#endif
-=======
-                                    no_conflict_hash);
 
                 /* Even if the file failed to check out, still need to update index.
                  * But we have to stop after transfer errors.
@@ -2879,8 +2848,14 @@
                     goto out;
                 }
 
-                cleanup_file_blocks (task->repo_id, task->repo_version, file_id);
->>>>>>> f70a8040
+                if (!is_locked) {
+                    cleanup_file_blocks (repo_id, repo_version, file_id);
+                } else {
+#ifdef WIN32
+                    locked_file_set_add_update (fset, de->name, LOCKED_OP_UPDATE,
+                                                ce->ce_mtime.sec, file_id);
+#endif
+                }
             }
 
             if (!is_http)
