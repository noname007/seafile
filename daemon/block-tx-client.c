--- conflicted
+++ resolved
@@ -208,7 +208,6 @@
 {
     FrameParser *parser = &client->parser;
 
-<<<<<<< HEAD
     if (client->version == 1) {
         memcpy (parser->key, client->key, ENC_BLOCK_SIZE);
         memcpy (parser->iv, client->iv, ENC_BLOCK_SIZE);
@@ -216,10 +215,6 @@
         memcpy (parser->key_v2, client->key_v2, ENC_KEY_SIZE);
         memcpy (parser->iv_v2, client->iv_v2, ENC_BLOCK_SIZE);
     }
-=======
-    memcpy (parser->key, client->key, ENC_KEY_SIZE);
-    memcpy (parser->iv, client->iv, ENC_BLOCK_SIZE);
->>>>>>> bc26a285
 
     parser->version = client->version;
     parser->cbarg = client;
